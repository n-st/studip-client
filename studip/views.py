--- conflicted
+++ resolved
@@ -160,20 +160,15 @@
                 print("Checking out file {}/{}: {}...".format(i+1, len(pending_files),
                         ellipsize(file.description, 50)))
 
-<<<<<<< HEAD
                 if file.copyrighted:
                     copyrighted_files.append(rel_path)
 
+                file_name = file.id
+                if file.version > 0:
+                    file_name += "." + str(file.version)
                 os.makedirs(path.dirname(abs_path), exist_ok=True)
-                os.link(path.join(self.files_dir, file.id), abs_path)
+                os.link(path.join(self.files_dir, file_name), abs_path)
                 self.db.add_checkout(self.view.id, file.id)
-=======
-                    file_name = file.id
-                    if file.version > 0:
-                        file_name += "." + str(file.version)
-                    os.link(path.join(self.files_dir, file_name), abs_path)
-                    self.db.add_checkout(self.view.id, file.id)
->>>>>>> 508df2af
 
         finally:
             self.db.commit()
